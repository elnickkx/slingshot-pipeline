--- conflicted
+++ resolved
@@ -1055,29 +1055,12 @@
 This is different from [`commit`](#commit): the variable created by `alloc` is _not_ represented by an individual Pedersen commitment and therefore can be chosen freely when the transaction is constructed.
 
 
-<<<<<<< HEAD
-#### locktime
-=======
-#### mintime
-
-**mintime** → _expr_
-
-Pushes an [expression](#expression-type) `expr` corresponding to the [minimum time bound](#time-bounds) of the transaction.
-
-The one-term expression represents time bound as a weight on the R1CS constant `1` (see [`scalar`](#scalar)).
-
-#### maxtime
->>>>>>> 7f0a6d95
 
 **locktime** → _expr_
 
 Pushes an [expression](#expression-type) `expr` corresponding to the [lock time](#lock-time) of the transaction.
 
-<<<<<<< HEAD
 The one-term expression represents timestamp as a weight on the R1CS constant `1` (see [`const`](#const)).
-=======
-The one-term expression represents time bound as a weight on the R1CS constant `1` (see [`scalar`](#scalar)).
->>>>>>> 7f0a6d95
 
 #### expr
 
