--- conflicted
+++ resolved
@@ -79,20 +79,8 @@
     ///
     /// Pushes an _expression_ `expr` corresponding to the _lock time_ of the transaction.
     ///
-<<<<<<< HEAD
     /// The one-term expression represents timestamp as a weight on the R1CS constant `1` (see `const`).
     Locktime,
-=======
-    /// The one-term expression represents time bound as a weight on the R1CS constant `1` (see `scalar`).
-    Mintime,
-
-    /// **maxtime** → _expr_
-    ///
-    /// Pushes an _expression_ `expr` corresponding to the _maximum time bound_ of the transaction.
-    ///
-    /// The one-term expression represents time bound as a weight on the R1CS constant `1` (see `scalar`).
-    Maxtime,
->>>>>>> 7f0a6d95
 
     /// _var_ **expr** → _ex_
     ///
